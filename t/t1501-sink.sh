--- conflicted
+++ resolved
@@ -28,49 +28,39 @@
     stg pop -a
 '
 
-<<<<<<< HEAD
-test_expect_success 'sink without applied patches' '
+test_expect_success 'sink default without applied patches' '
     command_error stg sink
-'
-
-test_expect_success 'sink a specific patch without applied patches' '
-    stg sink y &&
-    test $(echo $(stg series --applied --noprefix)) = "y"
-=======
-test_expect_success 'sink default without applied patches' '
-    ! stg sink
 '
 
 test_expect_success 'sink and reorder specified without applied patches' '
     stg sink p2 p1 &&
-    test "$(echo $(stg applied))" = "p2 p1"
+    test "$(echo $(stg series --applied --noprefix))" = "p2 p1"
 '
 
 test_expect_success 'sink patches to the bottom of the stack' '
     stg sink p4 p3 p2 &&
-    test "$(echo $(stg applied))" = "p4 p3 p2 p1"
+    test "$(echo $(stg series --applied --noprefix))" = "p4 p3 p2 p1"
 '
 
 test_expect_success 'sink current below a target' '
     stg sink --to=p2 &&
-    test "$(echo $(stg applied))" = "p4 p3 p1 p2"
+    test "$(echo $(stg series --applied --noprefix))" = "p4 p3 p1 p2"
 '
 
 test_expect_success 'bring patches forward' '
     stg sink --to=p2 p3 p4 &&
-    test "$(echo $(stg applied))" = "p1 p3 p4 p2"
+    test "$(echo $(stg series --applied --noprefix))" = "p1 p3 p4 p2"
 '
 
 test_expect_success 'sink specified patch below a target' '
     stg sink --to=p3 p2 &&
-    test "$(echo $(stg applied))" = "p1 p2 p3 p4"
+    test "$(echo $(stg series --applied --noprefix))" = "p1 p2 p3 p4"
 '
 
 test_expect_success 'sink with conflict' '
-    ! stg sink --to=p2 p22 &&
-    test "$(echo $(stg applied))" = "p1 p22" &&
+    conflict_old stg sink --to=p2 p22 &&
+    test "$(echo $(stg series --applied --noprefix))" = "p1 p22" &&
     test "$(echo $(stg status -c))" = "f2"
->>>>>>> 8bcdcdc9
 '
 
 test_done